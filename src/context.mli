--- conflicted
+++ resolved
@@ -29,13 +29,8 @@
     shared: if false, read only.
 *)
 
-<<<<<<< HEAD
 val hashcons : t -> Hashcons.t
 
-val stat : t -> Stat.t
-
-=======
->>>>>>> 4bcd2c7c
 val close : t -> unit
 
 val stat : t -> Stat.t

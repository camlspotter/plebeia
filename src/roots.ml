--- conflicted
+++ resolved
@@ -15,15 +15,9 @@
   }
   
 type t = 
-<<<<<<< HEAD
   { tbl      : (Hash.t, entry) Hashtbl.t       (* all are in the memory *)
   ; context  : Context.t                       (* where to store *)
-  ; by_index : (Index.t, entry) Hashtbl.t
-=======
-  { tbl      : (Hash.t, entry) Hashtbl.t  (* all are in the memory *)
-  ; context  : Context.t (* where to store *)
   ; by_index : (Index.t, Hash.t * entry) Hashtbl.t
->>>>>>> 68b756fb
   ; children : (Index.t, entry list) Hashtbl.t
   }
 

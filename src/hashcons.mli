--- conflicted
+++ resolved
@@ -9,13 +9,9 @@
 (** Load the hasheconsed values from the storage *)
    
 val find : t -> Value.t -> (Index.t option, Error.t) Result.t
-<<<<<<< HEAD
 (** Find the hasheconsed value from the table *)
 
 val add : t -> Value.t -> Index.t -> (unit, Error.t) Result.t
 (** Register a value from the table *)
-=======
-val add : t -> Value.t -> Index.t -> (unit, Error.t) Result.t
 
-val stat : t -> unit
->>>>>>> 68b756fb
+val stat : t -> unit